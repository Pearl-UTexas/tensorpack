#!/usr/bin/env python
# -*- coding: utf-8 -*-
# File: model.py

import tensorflow as tf
from tensorpack.tfutils import get_current_tower_context
from tensorpack.tfutils.summary import add_moving_summary
from tensorpack.tfutils.argscope import argscope
from tensorpack.tfutils.scope_utils import under_name_scope
from tensorpack.models import (
    Conv2D, FullyConnected, GlobalAvgPooling, layer_register, Deconv2D)

from utils.box_ops import pairwise_iou
import config


@under_name_scope()
def clip_boxes(boxes, window, name=None):
    """
    Args:
        boxes: nx4, xyxy
        window: [h, w]
    """
    boxes = tf.maximum(boxes, 0.0)
    m = tf.tile(tf.reverse(window, [0]), [2])    # (4,)
    boxes = tf.minimum(boxes, tf.to_float(m), name=name)
    return boxes


@layer_register(log_shape=True)
def rpn_head(featuremap, channel, num_anchors):
    """
    Returns:
        label_logits: fHxfWxNA
        box_logits: fHxfWxNAx4
    """
    with argscope(Conv2D, data_format='NCHW',
                  W_init=tf.random_normal_initializer(stddev=0.01)):
        hidden = Conv2D('conv0', featuremap, channel, 3, nl=tf.nn.relu)

        label_logits = Conv2D('class', hidden, num_anchors, 1)
        box_logits = Conv2D('box', hidden, 4 * num_anchors, 1)
        # 1, NA(*4), im/16, im/16 (NCHW)

        label_logits = tf.transpose(label_logits, [0, 2, 3, 1])  # 1xfHxfWxNA
        label_logits = tf.squeeze(label_logits, 0)  # fHxfWxNA

        shp = tf.shape(box_logits)  # 1x(NAx4)xfHxfW
        box_logits = tf.transpose(box_logits, [0, 2, 3, 1])  # 1xfHxfWx(NAx4)
        box_logits = tf.reshape(box_logits, tf.stack([shp[2], shp[3], num_anchors, 4]))  # fHxfWxNAx4
    return label_logits, box_logits


@under_name_scope()
def rpn_losses(anchor_labels, anchor_boxes, label_logits, box_logits):
    """
    Args:
        anchor_labels: fHxfWxNA
        anchor_boxes: fHxfWxNAx4, encoded
        label_logits:  fHxfWxNA
        box_logits: fHxfWxNAx4

    Returns:
        label_loss, box_loss
    """
    with tf.device('/cpu:0'):
        valid_mask = tf.stop_gradient(tf.not_equal(anchor_labels, -1))
        pos_mask = tf.stop_gradient(tf.equal(anchor_labels, 1))
        nr_valid = tf.stop_gradient(tf.count_nonzero(valid_mask, dtype=tf.int32), name='num_valid_anchor')
        nr_pos = tf.count_nonzero(pos_mask, dtype=tf.int32, name='num_pos_anchor')

        valid_anchor_labels = tf.boolean_mask(anchor_labels, valid_mask)
    valid_label_logits = tf.boolean_mask(label_logits, valid_mask)

    with tf.name_scope('label_metrics'):
        valid_label_prob = tf.nn.sigmoid(valid_label_logits)
        summaries = []
        with tf.device('/cpu:0'):
            for th in [0.5, 0.2, 0.1]:
                valid_prediction = tf.cast(valid_label_prob > th, tf.int32)
                nr_pos_prediction = tf.reduce_sum(valid_prediction, name='num_pos_prediction')
                pos_prediction_corr = tf.count_nonzero(
                    tf.logical_and(
                        valid_label_prob > th,
                        tf.equal(valid_prediction, valid_anchor_labels)),
                    dtype=tf.int32)
                summaries.append(tf.truediv(
                    pos_prediction_corr,
                    nr_pos, name='recall_th{}'.format(th)))
                precision = tf.to_float(tf.truediv(pos_prediction_corr, nr_pos_prediction))
                precision = tf.where(tf.equal(nr_pos_prediction, 0), 0.0, precision, name='precision_th{}'.format(th))
                summaries.append(precision)

    label_loss = tf.nn.sigmoid_cross_entropy_with_logits(
        labels=tf.to_float(valid_anchor_labels), logits=valid_label_logits)
    label_loss = tf.reduce_mean(label_loss, name='label_loss')

    pos_anchor_boxes = tf.boolean_mask(anchor_boxes, pos_mask)
    pos_box_logits = tf.boolean_mask(box_logits, pos_mask)
    delta = 1.0 / 9
    box_loss = tf.losses.huber_loss(
        pos_anchor_boxes, pos_box_logits, delta=delta,
        reduction=tf.losses.Reduction.SUM) / delta
    box_loss = tf.div(
        box_loss,
        tf.cast(nr_valid, tf.float32), name='box_loss')

    add_moving_summary(*([label_loss, box_loss, nr_valid, nr_pos] + summaries))
    return label_loss, box_loss


@under_name_scope()
def decode_bbox_target(box_predictions, anchors):
    """
    Args:
        box_predictions: (..., 4), logits
        anchors: (..., 4), floatbox. Must have the same shape

    Returns:
        box_decoded: (..., 4), float32. With the same shape.
    """
    orig_shape = tf.shape(anchors)
    box_pred_txtytwth = tf.reshape(box_predictions, (-1, 2, 2))
    box_pred_txty, box_pred_twth = tf.split(box_pred_txtytwth, 2, axis=1)
    # each is (...)x1x2
    anchors_x1y1x2y2 = tf.reshape(anchors, (-1, 2, 2))
    anchors_x1y1, anchors_x2y2 = tf.split(anchors_x1y1x2y2, 2, axis=1)

    waha = tf.to_float(anchors_x2y2 - anchors_x1y1)
    xaya = tf.to_float(anchors_x2y2 + anchors_x1y1) * 0.5

    wbhb = tf.exp(tf.minimum(
        box_pred_twth, config.BBOX_DECODE_CLIP)) * waha
    xbyb = box_pred_txty * waha + xaya
    x1y1 = xbyb - wbhb * 0.5
    x2y2 = xbyb + wbhb * 0.5    # (...)x1x2
    out = tf.concat([x1y1, x2y2], axis=-2)
    return tf.reshape(out, orig_shape)


@under_name_scope()
def encode_bbox_target(boxes, anchors):
    """
    Args:
        boxes: (..., 4), float32
        anchors: (..., 4), float32

    Returns:
        box_encoded: (..., 4), float32 with the same shape.
    """
    anchors_x1y1x2y2 = tf.reshape(anchors, (-1, 2, 2))
    anchors_x1y1, anchors_x2y2 = tf.split(anchors_x1y1x2y2, 2, axis=1)
    waha = tf.to_float(anchors_x2y2 - anchors_x1y1)
    xaya = tf.to_float(anchors_x2y2 + anchors_x1y1) * 0.5

    boxes_x1y1x2y2 = tf.reshape(boxes, (-1, 2, 2))
    boxes_x1y1, boxes_x2y2 = tf.split(boxes_x1y1x2y2, 2, axis=1)
    wbhb = tf.to_float(boxes_x2y2 - boxes_x1y1)
    xbyb = tf.to_float(boxes_x2y2 + boxes_x1y1) * 0.5

    # Note that here not all boxes are valid. Some may be zero

    txty = (xbyb - xaya) / waha
    twth = tf.log(wbhb / waha)  # may contain -inf for invalid boxes
    encoded = tf.concat([txty, twth], axis=1)  # (-1x2x2)
    return tf.reshape(encoded, tf.shape(boxes))


@under_name_scope()
def generate_rpn_proposals(boxes, scores, img_shape):
    """
    Args:
        boxes: nx4 float dtype, decoded to floatbox already
        scores: n float, the logits
        img_shape: [h, w]

    Returns:
        boxes: kx4 float
        scores: k logits
    """
    assert boxes.shape.ndims == 2, boxes.shape
    if get_current_tower_context().is_training:
        PRE_NMS_TOPK = config.TRAIN_PRE_NMS_TOPK
        POST_NMS_TOPK = config.TRAIN_POST_NMS_TOPK
    else:
        PRE_NMS_TOPK = config.TEST_PRE_NMS_TOPK
        POST_NMS_TOPK = config.TEST_POST_NMS_TOPK

    topk = tf.minimum(PRE_NMS_TOPK, tf.size(scores))
    topk_scores, topk_indices = tf.nn.top_k(scores, k=topk, sorted=False)
    topk_boxes = tf.gather(boxes, topk_indices)
    topk_boxes = clip_boxes(topk_boxes, img_shape)

    topk_boxes_x1y1x2y2 = tf.reshape(topk_boxes, (-1, 2, 2))
    topk_boxes_x1y1, topk_boxes_x2y2 = tf.split(topk_boxes_x1y1x2y2, 2, axis=1)
    # nx1x2 each
    wbhb = tf.squeeze(topk_boxes_x2y2 - topk_boxes_x1y1, axis=1)
    valid = tf.reduce_all(wbhb > config.RPN_MIN_SIZE, axis=1)  # n,
    topk_valid_boxes_x1y1x2y2 = tf.boolean_mask(topk_boxes_x1y1x2y2, valid)
    topk_valid_scores = tf.boolean_mask(topk_scores, valid)

    topk_valid_boxes_y1x1y2x2 = tf.reshape(
        tf.reverse(topk_valid_boxes_x1y1x2y2, axis=[2]),
        (-1, 4), name='nms_input_boxes')
    nms_indices = tf.image.non_max_suppression(
        topk_valid_boxes_y1x1y2x2,
        topk_valid_scores,
        max_output_size=POST_NMS_TOPK,
        iou_threshold=config.RPN_PROPOSAL_NMS_THRESH)

    topk_valid_boxes = tf.reshape(topk_valid_boxes_x1y1x2y2, (-1, 4))
    final_boxes = tf.gather(
        topk_valid_boxes,
        nms_indices, name='boxes')
    final_scores = tf.gather(topk_valid_scores, nms_indices, name='scores')
    tf.sigmoid(final_scores, name='probs')
    return final_boxes, final_scores


@under_name_scope()
def proposal_metrics(iou):
    """
    Add summaries for RPN proposals.

    Args:
        iou: nxm, #proposal x #gt
    """
    # find best roi for each gt, for summary only
    best_iou = tf.reduce_max(iou, axis=0)
    mean_best_iou = tf.reduce_mean(best_iou, name='best_iou_per_gt')
    summaries = [mean_best_iou]
    with tf.device('/cpu:0'):
        for th in [0.3, 0.5]:
            recall = tf.truediv(
                tf.count_nonzero(best_iou >= th),
                tf.size(best_iou, out_type=tf.int64),
                name='recall_iou{}'.format(th))
            summaries.append(recall)
    add_moving_summary(*summaries)


@under_name_scope()
def sample_fast_rcnn_targets(boxes, gt_boxes, gt_labels):
    """
    Sample some ROIs from all proposals for training.

    Args:
        boxes: nx4 region proposals, floatbox
        gt_boxes: mx4, floatbox
        gt_labels: m, int32

    Returns:
        sampled_boxes: tx4 floatbox, the rois
        sampled_labels: t labels, in [0, #class-1]. Positive means foreground.
        fg_inds_wrt_gt: #fg indices, each in range [0, m-1].
            It contains the matching GT of each foreground roi.
    """
    iou = pairwise_iou(boxes, gt_boxes)     # nxm
    proposal_metrics(iou)

    # add ground truth as proposals as well
    boxes = tf.concat([boxes, gt_boxes], axis=0)    # (n+m) x 4
    iou = tf.concat([iou, tf.eye(tf.shape(gt_boxes)[0])], axis=0)   # (n+m) x m
    # #proposal=n+m from now on

    def sample_fg_bg(iou):
        fg_mask = tf.reduce_max(iou, axis=1) >= config.FASTRCNN_FG_THRESH

        fg_inds = tf.reshape(tf.where(fg_mask), [-1])
        num_fg = tf.minimum(int(
            config.FASTRCNN_BATCH_PER_IM * config.FASTRCNN_FG_RATIO),
            tf.size(fg_inds), name='num_fg')
        fg_inds = tf.random_shuffle(fg_inds)[:num_fg]

        bg_inds = tf.reshape(tf.where(tf.logical_not(fg_mask)), [-1])
        num_bg = tf.minimum(
            config.FASTRCNN_BATCH_PER_IM - num_fg,
            tf.size(bg_inds), name='num_bg')
        bg_inds = tf.random_shuffle(bg_inds)[:num_bg]

        add_moving_summary(num_fg, num_bg)
        return fg_inds, bg_inds

    fg_inds, bg_inds = sample_fg_bg(iou)
    # fg,bg indices w.r.t proposals

    best_iou_ind = tf.argmax(iou, axis=1)   # #proposal, each in 0~m-1
    fg_inds_wrt_gt = tf.gather(best_iou_ind, fg_inds)   # num_fg

    all_indices = tf.concat([fg_inds, bg_inds], axis=0)   # indices w.r.t all n+m proposal boxes
    ret_boxes = tf.gather(boxes, all_indices, name='sampled_proposal_boxes')

    ret_labels = tf.concat(
        [tf.gather(gt_labels, fg_inds_wrt_gt),
         tf.zeros_like(bg_inds, dtype=tf.int64)], axis=0, name='sampled_labels')
<<<<<<< HEAD

=======
>>>>>>> 983f143b
    return tf.stop_gradient(ret_boxes), tf.stop_gradient(ret_labels), fg_inds_wrt_gt


@under_name_scope()
def crop_and_resize(image, boxes, box_ind, crop_size):
    """
    Better-aligned version of tf.image.crop_and_resize, following our definition of floating point boxes.

    Args:
        image: NCHW
        boxes: nx4, x1y1x2y2
        box_ind: (n,)
        crop_size (int):
    Returns:
        n,C,size,size
    """
    assert isinstance(crop_size, int), crop_size

    @under_name_scope()
    def transform_fpcoor_for_tf(boxes, image_shape, crop_shape):
        """
        The way tf.image.crop_and_resize works (with normalized box):
        Initial point (the value of output[0]): x0_box * (W_img - 1)
        Spacing: w_box * (W_img - 1) / (W_crop - 1)
        Use the above grid to bilinear sample.

        However, what we want is (with fpcoor box):
        Spacing: w_box / W_crop
        Initial point: x0_box + spacing/2 - 0.5
        (-0.5 because bilinear sample assumes floating point coordinate (0.0, 0.0) is the same as pixel value (0, 0))

        This function transform fpcoor boxes to a format to be used by tf.image.crop_and_resize

        Returns:
            y1x1y2x2
        """
        x0, y0, x1, y1 = tf.split(boxes, 4, axis=1)

        spacing_w = (x1 - x0) / tf.to_float(crop_shape[1])
        spacing_h = (y1 - y0) / tf.to_float(crop_shape[0])

        nx0 = (x0 + spacing_w / 2 - 0.5) / tf.to_float(image_shape[1] - 1)
        ny0 = (y0 + spacing_h / 2 - 0.5) / tf.to_float(image_shape[0] - 1)

        nw = spacing_w * tf.to_float(crop_shape[1] - 1) / tf.to_float(image_shape[1] - 1)
        nh = spacing_h * tf.to_float(crop_shape[0] - 1) / tf.to_float(image_shape[0] - 1)

        return tf.concat([ny0, nx0, ny0 + nh, nx0 + nw], axis=1)

    image_shape = tf.shape(image)[2:]
    boxes = transform_fpcoor_for_tf(boxes, image_shape, [crop_size, crop_size])
    image = tf.transpose(image, [0, 2, 3, 1])   # 1hwc
    ret = tf.image.crop_and_resize(
        image, boxes, box_ind,
        crop_size=[crop_size, crop_size])
    ret = tf.transpose(ret, [0, 3, 1, 2])   # ncss
    return ret


@under_name_scope()
def roi_align(featuremap, boxes, output_shape):
    """
    Args:
        featuremap: 1xCxHxW
        boxes: Nx4 floatbox
        output_shape: int

    Returns:
        NxCxoHxoW
    """
    boxes = tf.stop_gradient(boxes)  # TODO
    # sample 4 locations per roi bin
    ret = crop_and_resize(
        featuremap, boxes,
        tf.zeros([tf.shape(boxes)[0]], dtype=tf.int32),
        output_shape * 2)
    ret = tf.nn.avg_pool(ret, [1, 1, 2, 2], [1, 1, 2, 2], padding='SAME', data_format='NCHW')
    return ret


@layer_register(log_shape=True)
def fastrcnn_head(feature, num_classes):
    """
    Args:
        feature (NxCx7x7):
        num_classes(int): num_category + 1

    Returns:
        cls_logits (Nxnum_class), reg_logits (Nx num_class-1 x 4)
    """
    feature = GlobalAvgPooling('gap', feature, data_format='NCHW')
    classification = FullyConnected(
        'class', feature, num_classes,
        W_init=tf.random_normal_initializer(stddev=0.01))
    box_regression = FullyConnected(
        'box', feature, (num_classes - 1) * 4,
        W_init=tf.random_normal_initializer(stddev=0.001))
    box_regression = tf.reshape(box_regression, (-1, num_classes - 1, 4))
    return classification, box_regression


@under_name_scope()
def fastrcnn_losses(labels, label_logits, fg_boxes, fg_box_logits):
    """
    Args:
        labels: n,
        label_logits: nxC
        fg_boxes: nfgx4, encoded
        fg_box_logits: nfgx(C-1)x4
    """
    label_loss = tf.nn.sparse_softmax_cross_entropy_with_logits(
        labels=labels, logits=label_logits)
    label_loss = tf.reduce_mean(label_loss, name='label_loss')

    fg_inds = tf.where(labels > 0)[:, 0]
    fg_labels = tf.gather(labels, fg_inds)
    num_fg = tf.size(fg_inds)
    indices = tf.stack(
        [tf.range(num_fg),
         tf.to_int32(fg_labels) - 1], axis=1)  # #fgx2
    fg_box_logits = tf.gather_nd(fg_box_logits, indices)

    with tf.name_scope('label_metrics'), tf.device('/cpu:0'):
        prediction = tf.argmax(label_logits, axis=1, name='label_prediction')
        correct = tf.to_float(tf.equal(prediction, labels))  # boolean/integer gather is unavailable on GPU
        accuracy = tf.reduce_mean(correct, name='accuracy')
        fg_label_pred = tf.argmax(tf.gather(label_logits, fg_inds), axis=1)
        num_zero = tf.reduce_sum(tf.to_int32(tf.equal(fg_label_pred, 0)), name='num_zero')
        false_negative = tf.truediv(num_zero, num_fg, name='false_negative')
        fg_accuracy = tf.reduce_mean(
            tf.gather(correct, fg_inds), name='fg_accuracy')

    box_loss = tf.losses.huber_loss(
        fg_boxes, fg_box_logits, reduction=tf.losses.Reduction.SUM)
    box_loss = tf.truediv(
        box_loss, tf.to_float(tf.shape(labels)[0]), name='box_loss')

    add_moving_summary(label_loss, box_loss, accuracy, fg_accuracy, false_negative)
    return label_loss, box_loss


@under_name_scope()
def fastrcnn_predictions(boxes, probs):
    """
    Generate final results from predictions of all proposals.

    Args:
        boxes: n#catx4 floatbox in float32
        probs: nx#class
    """
    assert boxes.shape[1] == config.NUM_CLASS - 1
    assert probs.shape[1] == config.NUM_CLASS
    boxes = tf.transpose(boxes, [1, 0, 2])  # #catxnx4
    probs = tf.transpose(probs[:, 1:], [1, 0])  # #catxn

    def f(X):
        """
        prob: n probabilities
        box: nx4 boxes

        Returns: n boolean, the selection
        """
        prob, box = X
        output_shape = tf.shape(prob)
        # filter by score threshold
        ids = tf.reshape(tf.where(prob > config.RESULT_SCORE_THRESH), [-1])
        prob = tf.gather(prob, ids)
        box = tf.gather(box, ids)
        # NMS within each class
        selection = tf.image.non_max_suppression(
            box, prob, config.RESULTS_PER_IM, config.FASTRCNN_NMS_THRESH)
        selection = tf.to_int32(tf.gather(ids, selection))
        # sort available in TF>1.4.0
        # sorted_selection = tf.contrib.framework.sort(selection, direction='ASCENDING')
        sorted_selection = -tf.nn.top_k(-selection, k=tf.size(selection))[0]
        mask = tf.sparse_to_dense(
            sparse_indices=sorted_selection,
            output_shape=output_shape,
            sparse_values=True,
            default_value=False)
        return mask

    masks = tf.map_fn(f, (probs, boxes), dtype=tf.bool,
                      parallel_iterations=10)     # #cat x N
    selected_indices = tf.where(masks)  # #selection x 2, each is (cat_id, box_id)
    probs = tf.boolean_mask(probs, masks)

    # filter again by sorting scores
    topk_probs, topk_indices = tf.nn.top_k(
        probs,
        tf.minimum(config.RESULTS_PER_IM, tf.size(probs)),
        sorted=False)
    filtered_selection = tf.gather(selected_indices, topk_indices)
    filtered_selection = tf.reverse(filtered_selection, axis=[1], name='filtered_indices')
    return filtered_selection, topk_probs


@layer_register(log_shape=True)
def maskrcnn_head(feature, num_class):
    """
    Args:
        feature (NxCx7x7):
        num_classes(int): num_category + 1

    Returns:
        mask_logits (N x num_category x 14 x 14):
    """
    with argscope([Conv2D, Deconv2D], data_format='NCHW',
                  W_init=tf.variance_scaling_initializer(
                      scale=2.0, mode='fan_in', distribution='normal')):
        l = Deconv2D('deconv', feature, 256, 2, stride=2, nl=tf.nn.relu)
        l = Conv2D('conv', l, num_class - 1, 1)
    return l


@under_name_scope()
def maskrcnn_loss(mask_logits, fg_labels, fg_target_masks):
    """
    Args:
        mask_logits: #fg x #category x14x14
        fg_labels: #fg, in 1~#class
        fg_target_masks: #fgx14x14, int
    """
    num_fg = tf.size(fg_labels)
    indices = tf.stack([tf.range(num_fg), tf.to_int32(fg_labels) - 1], axis=1)  # #fgx2
    mask_logits = tf.gather_nd(mask_logits, indices)  # #fgx14x14
    mask_probs = tf.sigmoid(mask_logits)
    with tf.name_scope('mask_viz'):
        viz = tf.concat([fg_target_masks, mask_probs], axis=1)
        viz = tf.expand_dims(viz, 3)
        viz = tf.cast(viz * 255, tf.uint8, name='viz')
        tf.summary.image('mask_truth|pred', viz, max_outputs=10)

    loss = tf.nn.sigmoid_cross_entropy_with_logits(
        labels=fg_target_masks, logits=mask_logits)
    loss = tf.reduce_mean(loss, name='maskrcnn_loss')

    pred_label = mask_probs > 0.5
    truth_label = fg_target_masks > 0.5
    accuracy = tf.reduce_mean(
        tf.to_float(tf.equal(pred_label, truth_label)),
        name='accuracy')
    pos_accuracy = tf.logical_and(
        tf.equal(pred_label, truth_label),
        tf.equal(truth_label, True))
    pos_accuracy = tf.reduce_mean(tf.to_float(pos_accuracy), name='pos_accuracy')
    fg_pixel_ratio = tf.reduce_mean(tf.to_float(truth_label), name='fg_pixel_ratio')

    add_moving_summary(loss, accuracy, fg_pixel_ratio, pos_accuracy)
    return loss<|MERGE_RESOLUTION|>--- conflicted
+++ resolved
@@ -293,10 +293,6 @@
     ret_labels = tf.concat(
         [tf.gather(gt_labels, fg_inds_wrt_gt),
          tf.zeros_like(bg_inds, dtype=tf.int64)], axis=0, name='sampled_labels')
-<<<<<<< HEAD
-
-=======
->>>>>>> 983f143b
     return tf.stop_gradient(ret_boxes), tf.stop_gradient(ret_labels), fg_inds_wrt_gt
 
 
