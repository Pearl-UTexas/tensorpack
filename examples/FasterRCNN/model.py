#!/usr/bin/env python
# -*- coding: utf-8 -*-
# File: model.py

import numpy as np
import tensorflow as tf
from tensorpack.tfutils import get_current_tower_context
from tensorpack.tfutils.summary import add_moving_summary
from tensorpack.tfutils.argscope import argscope
from tensorpack.tfutils.scope_utils import under_name_scope
from tensorpack.models import (
    Conv2D, FullyConnected, GlobalAvgPooling, layer_register, Deconv2D)

from utils.box_ops import pairwise_iou
import config


@layer_register(log_shape=True)
def rpn_head(featuremap, channel, num_anchors):
    """
    Returns:
        label_logits: fHxfWxNA
        box_logits: fHxfWxNAx4
    """
    with argscope(Conv2D, data_format='NCHW',
                  W_init=tf.random_normal_initializer(stddev=0.01)):
        hidden = Conv2D('conv0', featuremap, channel, 3, nl=tf.nn.relu)

        label_logits = Conv2D('class', hidden, num_anchors, 1)
        box_logits = Conv2D('box', hidden, 4 * num_anchors, 1)
        # 1, NA(*4), im/16, im/16 (NCHW)

        label_logits = tf.transpose(label_logits, [0, 2, 3, 1])  # 1xfHxfWxNA
        label_logits = tf.squeeze(label_logits, 0)  # fHxfWxNA

        shp = tf.shape(box_logits)  # 1x(NAx4)xfHxfW
        box_logits = tf.transpose(box_logits, [0, 2, 3, 1])  # 1xfHxfWx(NAx4)
        box_logits = tf.reshape(box_logits, tf.stack([shp[2], shp[3], num_anchors, 4]))  # fHxfWxNAx4
    return label_logits, box_logits


@under_name_scope()
def rpn_losses(anchor_labels, anchor_boxes, label_logits, box_logits):
    """
    Args:
        anchor_labels: fHxfWxNA
        anchor_boxes: fHxfWxNAx4, encoded
        label_logits:  fHxfWxNA
        box_logits: fHxfWxNAx4

    Returns:
        label_loss, box_loss
    """
    with tf.device('/cpu:0'):
        valid_mask = tf.stop_gradient(tf.not_equal(anchor_labels, -1))
        pos_mask = tf.stop_gradient(tf.equal(anchor_labels, 1))
        nr_valid = tf.stop_gradient(tf.count_nonzero(valid_mask), name='num_valid_anchor')
        nr_pos = tf.count_nonzero(pos_mask, name='num_pos_anchor')

        valid_anchor_labels = tf.boolean_mask(anchor_labels, valid_mask)
    valid_label_logits = tf.boolean_mask(label_logits, valid_mask)

    with tf.name_scope('label_metrics'):
        valid_label_prob = tf.nn.sigmoid(valid_label_logits)
        summaries = []
        with tf.device('/cpu:0'):
            for th in [0.5, 0.2, 0.1]:
                valid_prediction = tf.cast(valid_label_prob > th, tf.int32)
                prediction_corr = tf.count_nonzero(tf.equal(valid_prediction, valid_anchor_labels))
                pos_prediction_corr = tf.count_nonzero(tf.logical_and(
                    valid_label_prob > th,
                    tf.equal(valid_prediction, valid_anchor_labels)))
                summaries.append(tf.truediv(
                    pos_prediction_corr,
                    nr_pos, name='recall_th{}'.format(th)))
                summaries.append(tf.truediv(
                    prediction_corr,
                    nr_valid, name='accuracy_th{}'.format(th)))

    label_loss = tf.nn.sigmoid_cross_entropy_with_logits(
        labels=tf.to_float(valid_anchor_labels), logits=valid_label_logits)
    label_loss = tf.reduce_mean(label_loss, name='label_loss')

    pos_anchor_boxes = tf.boolean_mask(anchor_boxes, pos_mask)
    pos_box_logits = tf.boolean_mask(box_logits, pos_mask)
    delta = 1.0 / 9
    box_loss = tf.losses.huber_loss(
        pos_anchor_boxes, pos_box_logits, delta=delta,
        reduction=tf.losses.Reduction.SUM) / delta
    box_loss = tf.div(
        box_loss,
        tf.cast(nr_valid, tf.float32), name='box_loss')

    for k in [label_loss, box_loss, nr_valid, nr_pos] + summaries:
        add_moving_summary(k)
    return label_loss, box_loss


@under_name_scope()
def decode_bbox_target(box_predictions, anchors):
    """
    Args:
        box_predictions: (..., 4), logits
        anchors: (..., 4), floatbox. Must have the same shape

    Returns:
        box_decoded: (..., 4), float32. With the same shape.
    """
    orig_shape = tf.shape(anchors)
    box_pred_txtytwth = tf.reshape(box_predictions, (-1, 2, 2))
    box_pred_txty, box_pred_twth = tf.split(box_pred_txtytwth, 2, axis=1)
    # each is (...)x1x2
    anchors_x1y1x2y2 = tf.reshape(anchors, (-1, 2, 2))
    anchors_x1y1, anchors_x2y2 = tf.split(anchors_x1y1x2y2, 2, axis=1)

    waha = tf.to_float(anchors_x2y2 - anchors_x1y1)
    xaya = tf.to_float(anchors_x2y2 + anchors_x1y1) * 0.5

    wbhb = tf.exp(tf.minimum(
        box_pred_twth, config.BBOX_DECODE_CLIP)) * waha
    xbyb = box_pred_txty * waha + xaya
    x1y1 = xbyb - wbhb * 0.5
    x2y2 = xbyb + wbhb * 0.5    # (...)x1x2
    out = tf.concat([x1y1, x2y2], axis=1)
    return tf.reshape(out, orig_shape)


@under_name_scope()
def encode_bbox_target(boxes, anchors):
    """
    Args:
        boxes: (..., 4), float32
        anchors: (..., 4), float32

    Returns:
        box_encoded: (..., 4), float32 with the same shape.
    """
    anchors_x1y1x2y2 = tf.reshape(anchors, (-1, 2, 2))
    anchors_x1y1, anchors_x2y2 = tf.split(anchors_x1y1x2y2, 2, axis=1)
    waha = tf.to_float(anchors_x2y2 - anchors_x1y1)
    xaya = tf.to_float(anchors_x2y2 + anchors_x1y1) * 0.5

    boxes_x1y1x2y2 = tf.reshape(boxes, (-1, 2, 2))
    boxes_x1y1, boxes_x2y2 = tf.split(boxes_x1y1x2y2, 2, axis=1)
    wbhb = tf.to_float(boxes_x2y2 - boxes_x1y1)
    xbyb = tf.to_float(boxes_x2y2 + boxes_x1y1) * 0.5

    # Note that here not all boxes are valid. Some may be zero

    txty = (xbyb - xaya) / waha
    twth = tf.log(wbhb / waha)  # may contain -inf for invalid boxes
    encoded = tf.concat([txty, twth], axis=1)  # (-1x2x2)
    return tf.reshape(encoded, tf.shape(boxes))


@under_name_scope()
def generate_rpn_proposals(boxes, scores, img_shape):
    """
    Args:
        boxes: nx4 float dtype, decoded to floatbox already
        scores: n float, the logits
        img_shape: [h, w]

    Returns:
        boxes: kx4 float
        scores: k logits
    """
    if get_current_tower_context().is_training:
        PRE_NMS_TOPK = config.TRAIN_PRE_NMS_TOPK
        POST_NMS_TOPK = config.TRAIN_POST_NMS_TOPK
    else:
        PRE_NMS_TOPK = config.TEST_PRE_NMS_TOPK
        POST_NMS_TOPK = config.TEST_POST_NMS_TOPK

    @under_name_scope()
    def clip_boxes(boxes, window):
        boxes = tf.maximum(boxes, 0.0)
        m = tf.tile(tf.reverse(window, [0]), [2])    # (4,)
        boxes = tf.minimum(boxes, tf.to_float(m))
        return boxes

    topk = tf.minimum(PRE_NMS_TOPK, tf.size(scores))
    topk_scores, topk_indices = tf.nn.top_k(scores, k=topk, sorted=False)
    topk_boxes = tf.gather(boxes, topk_indices)
    topk_boxes = clip_boxes(topk_boxes, img_shape)

    topk_boxes_x1y1x2y2 = tf.reshape(topk_boxes, (-1, 2, 2))
    topk_boxes_x1y1, topk_boxes_x2y2 = tf.split(topk_boxes_x1y1x2y2, 2, axis=1)
    # nx1x2 each
    wbhb = tf.squeeze(topk_boxes_x2y2 - topk_boxes_x1y1, axis=1)
    valid = tf.reduce_all(wbhb > config.RPN_MIN_SIZE, axis=1)  # n,
    topk_valid_boxes_x1y1x2y2 = tf.boolean_mask(topk_boxes_x1y1x2y2, valid)
    topk_valid_scores = tf.boolean_mask(topk_scores, valid)

    topk_valid_boxes_y1x1y2x2 = tf.reshape(
        tf.reverse(topk_valid_boxes_x1y1x2y2, axis=[2]),
        (-1, 4), name='nms_input_boxes')
    nms_indices = tf.image.non_max_suppression(
        topk_valid_boxes_y1x1y2x2,
        topk_valid_scores,
        max_output_size=POST_NMS_TOPK,
        iou_threshold=config.RPN_PROPOSAL_NMS_THRESH)

    topk_valid_boxes = tf.reshape(topk_valid_boxes_x1y1x2y2, (-1, 4))
    final_boxes = tf.gather(
        topk_valid_boxes,
        nms_indices, name='boxes')
    final_scores = tf.gather(topk_valid_scores, nms_indices, name='scores')
    final_probs = tf.gather(topk_valid_scores, nms_indices, name='probs')
    return final_boxes, final_scores


@under_name_scope()
def proposal_metrics(iou):
    """
    Args:
        iou: nxm, #proposal x #gt
    """
    # find best roi for each gt, for summary only
    best_iou = tf.reduce_max(iou, axis=0)
    mean_best_iou = tf.reduce_mean(best_iou, name='best_iou_per_gt')
    summaries = [mean_best_iou]
    with tf.device('/cpu:0'):
        for th in [0.3, 0.5]:
            recall = tf.truediv(
                tf.count_nonzero(best_iou >= th),
                tf.size(best_iou, out_type=tf.int64),
                name='recall_iou{}'.format(th))
            summaries.append(recall)
    add_moving_summary(*summaries)


@under_name_scope()
def sample_fast_rcnn_targets(boxes, gt_boxes, gt_labels):
    """
    Args:
        boxes: nx4 region proposals, floatbox
        gt_boxes: mx4, floatbox
        gt_labels: m, int32

    Returns:
        sampled_boxes: tx4 floatbox, the rois
        target_boxes: tx4 encoded box, the regression target
        labels: t labels. non-zero elements means fg
    """
    iou = pairwise_iou(boxes, gt_boxes)     # nxm
    proposal_metrics(iou)

    # add ground truth as proposals as well
    boxes = tf.concat([boxes, gt_boxes], axis=0)    # (n+m) x 4
    iou = tf.concat([iou, tf.eye(tf.shape(gt_boxes)[0])], axis=0)   # (n+m) x m
    # #proposal=n+m from now on

    def sample_fg_bg(iou):
        fg_mask = tf.reduce_max(iou, axis=1) >= config.FASTRCNN_FG_THRESH

        fg_inds = tf.where(fg_mask)[:, 0]
        num_fg = tf.minimum(int(
            config.FASTRCNN_BATCH_PER_IM * config.FASTRCNN_FG_RATIO),
            tf.size(fg_inds), name='num_fg')
        fg_inds = tf.random_shuffle(fg_inds)[:num_fg]

        bg_inds = tf.where(tf.logical_not(fg_mask))[:, 0]
        num_bg = tf.minimum(
            config.FASTRCNN_BATCH_PER_IM - num_fg,
            tf.size(bg_inds), name='num_bg')
        bg_inds = tf.random_shuffle(bg_inds)[:num_bg]

        add_moving_summary(num_fg, num_bg)
        return fg_inds, bg_inds

    fg_inds, bg_inds = sample_fg_bg(iou)
    # fg,bg indices w.r.t proposals

    best_iou_ind = tf.argmax(iou, axis=1)   # #proposal, each in 0~m-1
    fg_inds_wrt_gt = tf.gather(best_iou_ind, fg_inds)   # num_fg

    all_indices = tf.concat([fg_inds, bg_inds], axis=0)   # indices w.r.t all n+m proposal boxes
    ret_boxes = tf.gather(boxes, all_indices, name='sampled_proposal_boxes')

    ret_labels = tf.concat(
        [tf.gather(gt_labels, fg_inds_wrt_gt),
         tf.zeros_like(bg_inds, dtype=tf.int64)], axis=0, name='sampled_labels')

    return ret_boxes, tf.stop_gradient(ret_labels), fg_inds_wrt_gt


@under_name_scope()
def crop_and_resize(image, boxes, box_ind, crop_size):
    """
    Better-aligned version of tf.image.crop_and_resize,
    following our definition of floating point boxes.
    Args:
        image: NCHW
        boxes: nx4, x1y1x2y2
        box_ind: (n,)
        crop_size (int):
<<<<<<< HEAD

=======
>>>>>>> 10186aa1
    Returns:
        n,C,size,size
    """
    @under_name_scope()
    def transform_fpcoor_for_tf(boxes, image_shape, crop_shape):
        """
        The way tf.image.crop_and_resize works (with normalized box):
        Initial point (the value of output[0]): x0_box * (W_img - 1)
        Spacing: w_box * (W_img - 1) / (W_crop - 1)
        Use the above grid to bilinear sample.

        However, what we want is (with fpcoor box):
        Spacing: w_box / W_crop
        Initial point: x0_box + spacing/2 - 0.5
        (-0.5 because bilinear sample assumes floating point coordinate (0.0, 0.0) is the same as pixel value (0, 0))

        This function transform fpcoor boxes to a format to be used by tf.image.crop_and_resize

        Returns:
            y1x1y2x2
        """
        x0, y0, x1, y1 = tf.split(boxes, 4, axis=1)

        spacing_w = (x1 - x0) / tf.to_float(crop_shape[1])
        spacing_h = (y1 - y0) / tf.to_float(crop_shape[0])

        nx0 = (x0 + spacing_w / 2 - 0.5) / tf.to_float(image_shape[1] - 1)
        ny0 = (y0 + spacing_h / 2 - 0.5) / tf.to_float(image_shape[0] - 1)

        nw = spacing_w * tf.to_float(crop_shape[1] - 1) / tf.to_float(image_shape[1] - 1)
        nh = spacing_h * tf.to_float(crop_shape[0] - 1) / tf.to_float(image_shape[0] - 1)

        return tf.concat([ny0, nx0, ny0 + nh, nx0 + nw], axis=1)

    image_shape = tf.shape(image)[2:]
    boxes = transform_fpcoor_for_tf(boxes, image_shape, [crop_size, crop_size])
    image = tf.transpose(image, [0, 2, 3, 1])   # 1hwc
    ret = tf.image.crop_and_resize(
        image, boxes, box_ind,
        crop_size=[crop_size, crop_size])
    ret = tf.transpose(ret, [0, 3, 1, 2])   # ncss
    return ret


@under_name_scope()
def roi_align(featuremap, boxes, output_shape):
    """
    Args:
        featuremap: 1xCxHxW
        boxes: Nx4 floatbox
        output_shape: int

    Returns:
        NxCxoHxoW
    """
    boxes = tf.stop_gradient(boxes)  # TODO
    # sample 4 locations per roi bin
    ret = crop_and_resize(
        featuremap, boxes,
        tf.zeros([tf.shape(boxes)[0]], dtype=tf.int32),
        output_shape * 2)
    ret = tf.nn.avg_pool(ret, [1, 1, 2, 2], [1, 1, 2, 2], padding='SAME', data_format='NCHW')
    return ret


@layer_register(log_shape=True)
def fastrcnn_head(feature, num_classes):
    """
    Args:
        feature (NxCx7x7):
        num_classes(int): num_category + 1

    Returns:
        cls_logits (Nxnum_class), reg_logits (Nx num_class-1 x 4)
    """
    feature = GlobalAvgPooling('gap', feature, data_format='NCHW')
    classification = FullyConnected(
        'class', feature, num_classes,
        W_init=tf.random_normal_initializer(stddev=0.01))
    box_regression = FullyConnected(
        'box', feature, (num_classes - 1) * 4,
        W_init=tf.random_normal_initializer(stddev=0.001))
    box_regression = tf.reshape(box_regression, (-1, num_classes - 1, 4))
    return classification, box_regression


@under_name_scope()
def fastrcnn_predict_boxes(labels, box_logits):
    """
    Args:
        labels: n,
        box_logits: nx(C-1)x4

    Returns:
        fg_ind: fg, indices into n
        fg_box_logits: fgx4

    """
    fg_ind = tf.reshape(tf.where(labels > 0), [-1])  # nfg,
    fg_labels = tf.gather(labels, fg_ind)   # nfg,

    ind_2d = tf.stack([fg_ind, fg_labels - 1], axis=1)  # nfgx2
    # n x c-1 x 4 -> nfgx4
    fg_box_logits = tf.gather_nd(box_logits, tf.stop_gradient(ind_2d))
    return fg_ind, fg_box_logits


@under_name_scope()
def fastrcnn_losses(labels, label_logits, fg_boxes, fg_box_logits):
    """
    Args:
        labels: n,
        label_logits: nxC
        fg_boxes: nfgx4, encoded
        fg_box_logits: nfgx(C-1)x4
    """
    label_loss = tf.nn.sparse_softmax_cross_entropy_with_logits(
        labels=labels, logits=label_logits)
    label_loss = tf.reduce_mean(label_loss, name='label_loss')
    prediction = tf.argmax(label_logits, axis=1, name='label_prediction')
    correct = tf.to_float(tf.equal(prediction, labels))  # boolean/integer gather is unavailable on GPU
    accuracy = tf.reduce_mean(correct, name='accuracy')

    fg_inds = tf.where(labels > 0)[:, 0]
    fg_labels = tf.gather(labels, fg_inds)
    num_fg = tf.size(fg_inds)
    indices = tf.stack(
        [tf.range(num_fg),
         tf.to_int32(fg_labels) - 1], axis=1)  # #fgx2
    fg_box_logits = tf.gather_nd(fg_box_logits, indices)

    fg_label_pred = tf.argmax(tf.gather(label_logits, fg_inds), axis=1)
    num_zero = tf.reduce_sum(tf.to_int32(tf.equal(fg_label_pred, 0)), name='num_zero')
    false_negative = tf.truediv(num_zero, num_fg, name='false_negative')
    fg_accuracy = tf.reduce_mean(
        tf.gather(correct, fg_inds), name='fg_accuracy')

    box_loss = tf.losses.huber_loss(
        fg_boxes, fg_box_logits, reduction=tf.losses.Reduction.SUM)
    box_loss = tf.truediv(
        box_loss, tf.to_float(tf.shape(labels)[0]), name='box_loss')

    for k in [label_loss, box_loss, accuracy, fg_accuracy, false_negative]:
        add_moving_summary(k)
    return label_loss, box_loss


@layer_register(log_shape=True)
def maskrcnn_head(feature, num_class):
    """
    Args:
        feature (NxCx7x7):
        num_classes(int): num_category + 1

    Returns:
        mask_logits (N x num_category x 14 x 14):
    """
    with argscope([Conv2D, Deconv2D], data_format='NCHW',
                  W_init=tf.random_normal_initializer(stddev=0.001)):
        l = Deconv2D('deconv', feature, 256, 2, stride=2, nl=tf.nn.relu)
        l = Conv2D('conv', l, num_class - 1, 1)
    return l


@under_name_scope()
def maskrcnn_loss(mask_logits, fg_labels, fg_target_masks):
    """
    Args:
        mask_logits: #fg x #category x14x14
        fg_labels: #fg, in 1~#class
        fg_target_masks: #fgx14x14
    """
    num_fg = tf.shape(fg_labels)[0]
    indices = tf.stack([tf.range(num_fg), tf.to_int32(fg_labels) - 1], axis=1)  # #fgx2
    mask_logits = tf.gather_nd(mask_logits, indices)  # #fgx14x14

    loss = tf.nn.sigmoid_cross_entropy_with_logits(
        labels=fg_target_masks, logits=mask_logits)
    loss = tf.reduce_mean(loss, name='maskrcnn_loss')
    accuracy = tf.equal(tf.to_int32(mask_logits > 0.5), tf.to_int32(fg_target_masks > 0.5))
    accuracy = tf.reduce_mean(tf.to_float(accuracy), name='accuracy')
    add_moving_summary(loss, accuracy)
    return loss<|MERGE_RESOLUTION|>--- conflicted
+++ resolved
@@ -295,10 +295,6 @@
         boxes: nx4, x1y1x2y2
         box_ind: (n,)
         crop_size (int):
-<<<<<<< HEAD
-
-=======
->>>>>>> 10186aa1
     Returns:
         n,C,size,size
     """
